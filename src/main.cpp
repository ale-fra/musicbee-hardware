/*
 * main.cpp
 *
 * Entry point for the NFC jukebox firmware with enhanced debugging and mDNS support
 */

#include <Arduino.h>
#include <ESPmDNS.h>

#include "Config.h"
#include "WifiManager.h"
#include "RfidReader.h"
#include "BackendClient.h"
#include "EffectManager.h"

#if ENABLE_DEBUG_ACTIONS
#  include "DebugActionServer.h"
#endif

static WifiManager wifi;
static RfidReader rfid;
static BackendClient backend;
static EffectManager effects(LED_DATA_PIN, LED_COUNT_DEFAULT, LED_BRIGHTNESS_DEFAULT);

namespace {
constexpr float kTailPrimaryFactor = 0.5f;
constexpr float kTailSecondaryFactor = 0.2f;
constexpr unsigned long kWifiCometIntervalMs = 40;
constexpr unsigned long kCardSpinnerIntervalMs = 40;
constexpr unsigned long kSuccessFlashMs = 80;
constexpr unsigned long kSuccessSpinIntervalMs = 28;
constexpr unsigned long kSuccessHoldMs = 350;
constexpr unsigned long kErrorStrobeOnMs = 120;
constexpr unsigned long kErrorStrobeOffMs = 80;
constexpr unsigned long kErrorCometIntervalMs = 45;
constexpr unsigned long kErrorFadeDurationMs = 300;
}

enum class VisualState {
  Idle,
  WifiConnecting,
  WifiConnected,
  WifiError,
  CardDetected,
  CardScanning,
  BackendSuccess,
  BackendError
};

static VisualState baseVisualState = VisualState::WifiConnecting;
static VisualState currentVisualState = VisualState::WifiConnecting;
static unsigned long visualStateChangedAt = 0;
static constexpr unsigned long TRANSIENT_EFFECT_DURATION_MS = 2500;
static bool pendingBackendRequest = false;

static bool isCardFlowState(VisualState state) {
  return state == VisualState::CardDetected || state == VisualState::BackendSuccess ||
         state == VisualState::BackendError;
}

static bool isTransientState(VisualState state) {
  return isCardFlowState(state);
}

static void applyVisualState(VisualState state, unsigned long now) {
  switch (state) {
    case VisualState::Idle:
      effects.showSolidColor(0, 0, 0, now);
      break;
    case VisualState::WifiConnecting:
      effects.showComet(0, 0, 255,
                        kTailPrimaryFactor, kTailSecondaryFactor,
                        CometEffect::Direction::Clockwise,
                        kWifiCometIntervalMs, now);
      break;
    case VisualState::CardScanning:
      effects.showComet(255, 255, 255,
                        kTailPrimaryFactor, kTailSecondaryFactor,
                        CometEffect::Direction::Clockwise,
                        kCardSpinnerIntervalMs, now);
      break;
    case VisualState::SuccessFlash:
      effects.showSolidColor(255, 255, 255, now);
      break;
    case VisualState::SuccessSpin:
      effects.showComet(0, 255, 0,
                        kTailPrimaryFactor, kTailSecondaryFactor,
                        CometEffect::Direction::Clockwise,
                        kSuccessSpinIntervalMs, now);
      break;
    case VisualState::SuccessHold:
      effects.showSolidColor(0, 255, 0, now);
      break;
    case VisualState::ErrorStrobeOn1:
    case VisualState::ErrorStrobeOn2:
      effects.showSolidColor(255, 0, 0, now);
      break;
    case VisualState::ErrorStrobeOff1:
    case VisualState::ErrorStrobeOff2:
      effects.showSolidColor(0, 0, 0, now);
      break;
    case VisualState::CardScanning:
      effects.breathingEffect().setPeriod(800);
      effects.showBreathing(120, 120, 255, now);
      break;
    case VisualState::BackendSuccess:
      effects.snakeEffect().setInterval(90);
      effects.showSnake(0, 255, 0, now);
      break;
    case VisualState::ErrorFade:
      effects.showFade(255, 0, 0, 0, 0, 0, kErrorFadeDurationMs, now);
      break;
  }
}

static void setVisualState(VisualState state, unsigned long now) {
  if (visualStateInitialized && currentVisualState == state) {
    return;
  }
  if (currentVisualState != state) {
    Serial.printf("[State] Transitioning from %s to %s at %lums\n",
                  visualStateName(currentVisualState), visualStateName(state), now);
  }
  currentVisualState = state;
  visualStateChangedAt = now;
  visualStateInitialized = true;
  applyVisualState(state, now);
}

static void setBaseVisualState(VisualState state, unsigned long now) {
  baseVisualState = state;
  bool shouldApply = !isTransientState(currentVisualState) || currentVisualState == state;
  if (currentVisualState == VisualState::CardScanning && pendingBackendRequest) {
    shouldApply = false;
  }
  if (shouldApply) {
    setVisualState(state, now);
  }
}

static void refreshVisualState(unsigned long now) {
  if (isTransientState(currentVisualState) &&
      now - visualStateChangedAt >= TRANSIENT_EFFECT_DURATION_MS) {
    if (pendingBackendRequest) {
      setVisualState(VisualState::CardScanning, now);
    } else {
      setVisualState(baseVisualState, now);
    }
  }
}

// Variables to handle debouncing of repeated card reads
static String lastUid = "";
static unsigned long lastReadTime = 0;
static unsigned long lastDebugTime = 0;
static bool mdnsStarted = false;
static bool wifiPreviouslyConnected = false;

#if ENABLE_DEBUG_ACTIONS
static DebugActionServer debugServer(DEBUG_SERVER_PORT);
#endif

enum class CardProcessResult {
  DuplicateIgnored,
  BackendSkipped,
  BackendSuccess,
  BackendFailure,
  WifiDisconnected
};

static CardProcessResult processCardUid(const String &uid, unsigned long now,
                                       bool bypassDebounce, bool sendToBackend) {
  Serial.println("*** CARD DETECTED ***");
  Serial.printf("Raw UID: %s (length: %d)\n", uid.c_str(), uid.length());

  setVisualState(VisualState::CardDetected, now);

  bool isDuplicate = !bypassDebounce && uid == lastUid &&
                     (now - lastReadTime) < CARD_DEBOUNCE_MS;
  if (isDuplicate) {
    Serial.printf("[DEBOUNCE] Ignoring repeated read (last read %lu ms ago)\n",
                  now - lastReadTime);
    return CardProcessResult::DuplicateIgnored;
  }

  lastUid = uid;
  lastReadTime = now;
  Serial.printf("Card accepted: UID=%s\n", uid.c_str());

  if (!sendToBackend) {
    Serial.println("[DEBUG] Backend request skipped (sendToBackend=false).");
    unsigned long updatedNow = millis();
    setVisualState(VisualState::BackendSuccess, updatedNow);
    Serial.println("*** END CARD PROCESSING ***\n");
    return CardProcessResult::BackendSkipped;
  }

  if (!wifi.isConnected()) {
    Serial.println("[ERROR] Not connected to Wi-Fi. Skipping backend request.");
    unsigned long updatedNow = millis();
    setVisualState(VisualState::BackendError, updatedNow);
    Serial.println("*** END CARD PROCESSING ***\n");
    return CardProcessResult::WifiDisconnected;
  }

  Serial.println("Sending request to backend...");
  bool ok = backend.postPlay(uid);
  unsigned long updatedNow = millis();
  if (ok) {
    Serial.println("[SUCCESS] Backend request successful");
    setVisualState(VisualState::BackendSuccess, updatedNow);
    Serial.println("*** END CARD PROCESSING ***\n");
    return CardProcessResult::BackendSuccess;
  }

  Serial.println("[ERROR] Backend request failed");
  setVisualState(VisualState::BackendError, updatedNow);
  Serial.println("*** END CARD PROCESSING ***\n");
  return CardProcessResult::BackendFailure;
}

#if ENABLE_DEBUG_ACTIONS
static bool parseVisualState(const String &value, VisualState &state) {
  String normalized = value;
  normalized.toLowerCase();

  if (normalized == "wifi_connecting") {
    state = VisualState::WifiConnecting;
    return true;
  }
  if (normalized == "wifi_connected") {
    state = VisualState::WifiConnected;
    return true;
  }
  if (normalized == "wifi_error") {
    state = VisualState::WifiError;
    return true;
  }
  if (normalized == "card_detected") {
    state = VisualState::CardDetected;
    return true;
  }
  if (normalized == "backend_success") {
    state = VisualState::BackendSuccess;
    return true;
  }
  if (normalized == "backend_error") {
    state = VisualState::BackendError;
    return true;
  }
  return false;
}

static bool handleSetVisualState(JsonVariantConst payload, String &message) {
  if (!payload.is<JsonObjectConst>()) {
    message = "Payload must be a JSON object.";
    return false;
  }

  JsonObjectConst obj = payload.as<JsonObjectConst>();
  const char *stateName = obj["state"] | nullptr;
  if (stateName == nullptr) {
    message = "Missing 'state' field.";
    return false;
  }

  VisualState state;
  if (!parseVisualState(String(stateName), state)) {
    message = "Unknown state value.";
    return false;
  }

  bool applyToBase = obj["apply_to_base"] | false;
  unsigned long now = millis();
  if (applyToBase) {
    setBaseVisualState(state, now);
    message = "Base visual state updated.";
  } else {
    setVisualState(state, now);
    message = "Visual state updated.";
  }

  return true;
}

static bool handlePreviewEffect(JsonVariantConst payload, String &message) {
  if (!payload.is<JsonObjectConst>()) {
    message = "Payload must be a JSON object.";
    return false;
  }

  JsonObjectConst obj = payload.as<JsonObjectConst>();
  const char *typeName = obj["type"] | nullptr;
  if (typeName == nullptr) {
    message = "Missing 'type' field.";
    return false;
  }

  uint8_t r = obj["r"] | 0;
  uint8_t g = obj["g"] | 0;
  uint8_t b = obj["b"] | 0;
  unsigned long now = millis();

  String type = String(typeName);
  type.toLowerCase();

  if (type == "solid") {
    effects.showSolidColor(r, g, b, now);
    message = "Solid color preview displayed.";
    return true;
  }

  if (type == "breathing") {
    unsigned long period = obj["period_ms"] | 1500;
    effects.breathingEffect().setPeriod(period);
    effects.showBreathing(r, g, b, now);
    message = "Breathing effect preview displayed.";
    return true;
  }

  if (type == "snake") {
    unsigned long interval = obj["interval_ms"] | 90;
    effects.snakeEffect().setInterval(interval);
    effects.showSnake(r, g, b, now);
    message = "Snake effect preview displayed.";
    return true;
  }

  message = "Unsupported effect type.";
  return false;
}

static bool handleSimulateCard(JsonVariantConst payload, String &message) {
  if (!payload.is<JsonObjectConst>()) {
    message = "Payload must be a JSON object.";
    return false;
  }

  JsonObjectConst obj = payload.as<JsonObjectConst>();
  const char *uidValue = obj["uid"] | nullptr;
  if (uidValue == nullptr) {
    message = "Missing 'uid' field.";
    return false;
  }

  bool bypassDebounce = obj["bypass_debounce"] | false;
  bool sendToBackend = obj["send_to_backend"] | true;

  unsigned long now = millis();
  CardProcessResult result =
      processCardUid(String(uidValue), now, bypassDebounce, sendToBackend);

  switch (result) {
    case CardProcessResult::DuplicateIgnored:
      message = "Duplicate UID ignored due to debounce.";
      return false;
    case CardProcessResult::BackendSkipped:
      message = "Simulated card processed without backend call.";
      return true;
    case CardProcessResult::BackendSuccess:
      message = "Backend request completed successfully.";
      return true;
    case CardProcessResult::BackendFailure:
      message = "Backend request failed.";
      return false;
    case CardProcessResult::WifiDisconnected:
      message = "Wi-Fi is disconnected; backend request skipped.";
      return false;
  }

  message = "Unknown result.";
  return false;
}
#endif

static void initializeMdns() {
  if (mdnsStarted) {
    return;
  }

  Serial.println("Initializing mDNS...");
  if (MDNS.begin("nfc-jukebox")) {
    mdnsStarted = true;
    Serial.println("mDNS responder started");
    Serial.println("ESP32 is now discoverable as nfc-jukebox.local");

    // Test mDNS resolution of backend host if it's a .local domain
    String backendHost = String(BACKEND_HOST);
    if (backendHost.endsWith(".local")) {
      Serial.printf("Testing mDNS resolution for backend: %s\n", BACKEND_HOST);

      String hostname = backendHost;
      hostname.replace(".local", "");
      IPAddress resolvedIP = MDNS.queryHost(hostname);

      if (resolvedIP == IPAddress(0, 0, 0, 0)) {
        Serial.printf("[WARNING] Could not resolve %s via mDNS\n", BACKEND_HOST);
        Serial.println("Make sure your backend server is running and mDNS is enabled");
      } else {
        Serial.printf("[SUCCESS] %s resolved to %s\n", BACKEND_HOST, resolvedIP.toString().c_str());
      }
    }
  } else {
    Serial.println("Error starting mDNS responder");
  }
}

void setup() {
  Serial.begin(115200);
  delay(1000); // Give serial time to initialize
  Serial.println();
  Serial.println("=================================");
  Serial.println("Jukebox NFC starting...");
  Serial.println("=================================");

  Serial.println("Initializing LED strip...");
  unsigned long now = millis();
  effects.begin(now);
  setVisualState(VisualState::WifiConnecting, now);

  // Connect to Wi-Fi
  Serial.println("Starting Wi-Fi connection...");
  if (!wifi.begin()) {
    Serial.println("Initial Wi-Fi connection failed. The device will continue retrying in the background.");
    updateWifiVisualState(false, millis());
  } else {
    Serial.println("Wi-Fi connected successfully!");
    unsigned long connectedNow = millis();
    updateWifiVisualState(true, connectedNow);
    initializeMdns();
  }

  wifiPreviouslyConnected = wifi.isConnected();

  // Initialise NFC reader
  Serial.println("Initializing NFC reader...");
  rfid.begin();
  Serial.println("NFC reader initialized");

#if ENABLE_DEBUG_ACTIONS
  debugServer.registerAction({"set_visual_state",
                              "Set or override the current LED state.",
                              handleSetVisualState});
  debugServer.registerAction(
      {"preview_effect", "Preview an LED effect with custom colours.",
       handlePreviewEffect});
  debugServer.registerAction({"simulate_card",
                              "Simulate an NFC card scan with an arbitrary UID.",
                              handleSimulateCard});
  debugServer.begin();
  if (wifi.isConnected()) {
    debugServer.start();
  }
#endif

  Serial.println("=================================");
  Serial.println("Setup complete. Ready to scan cards.");
  Serial.println("Place an NFC card near the reader...");
  Serial.println("=================================\n");

}

void loop() {
  // Maintain Wi-Fi connection
  wifi.loop();

  unsigned long now = millis();

  bool isConnected = wifi.isConnected();
  if (isConnected && !wifiPreviouslyConnected) {
    initializeMdns();
<<<<<<< HEAD
    setBaseVisualState(VisualState::WifiConnected, now);
#if ENABLE_DEBUG_ACTIONS
    debugServer.start();
#endif
  } else if (!isConnected && wifiPreviouslyConnected) {
    mdnsStarted = false;
    setBaseVisualState(VisualState::WifiConnecting, now);
#if ENABLE_DEBUG_ACTIONS
    debugServer.stop();
#endif
=======
  } else if (!isConnected && wifiPreviouslyConnected) {
    mdnsStarted = false;
>>>>>>> 3b4a8bb0
  }
  updateWifiVisualState(isConnected, now);
  wifiPreviouslyConnected = isConnected;

#if ENABLE_DEBUG_ACTIONS
  debugServer.loop();
#endif

  // Print periodic status (every 10 seconds)
  if (now - lastDebugTime > 10000) {
    lastDebugTime = now;
    Serial.printf("[DEBUG] Still running... WiFi: %s\n",
                  isConnected ? "Connected" : "Disconnected");
  }

  // Try to read a card
  String uid;
<<<<<<< HEAD
  bool cardRead = rfid.readCard(uid);
=======
  bool cardRead = false;
  if (!isCardFlowState(currentVisualState)) {
    cardRead = rfid.readCard(uid);
  }
  
  if (cardRead) {
    Serial.println("*** CARD DETECTED ***");
    Serial.printf("Raw UID: %s (length: %d)\n", uid.c_str(), uid.length());
>>>>>>> 3b4a8bb0

  if (cardRead) {
    now = millis();
<<<<<<< HEAD
    processCardUid(uid, now, false, true);
=======
    bool isDuplicate = uid == lastUid && (now - lastReadTime) < CARD_DEBOUNCE_MS;
    if (isDuplicate) {
      Serial.printf("[DEBOUNCE] Ignoring repeated read (last read %lu ms ago)\n",
                    now - lastReadTime);
    } else {
      lastUid = uid;
      lastReadTime = now;
      Serial.printf("Card accepted: UID=%s\n", uid.c_str());

      if (!wifi.isConnected()) {
        Serial.println("[ERROR] Not connected to Wi-Fi. Skipping backend request.");
        setVisualState(VisualState::BackendError, millis());
        now = millis();
      } else if (pendingBackendRequest || backend.isBusy()) {
        Serial.println("[Backend] Request already in progress. Ignoring new card.");
      } else {
        Serial.println("Starting asynchronous request to backend...");
        if (backend.beginPostPlayAsync(uid)) {
          pendingBackendRequest = true;
          now = millis();
          setVisualState(VisualState::CardScanning, now);
        } else {
          Serial.println("[ERROR] Failed to start backend request");
          now = millis();
          setVisualState(VisualState::BackendError, now);
        }
      }
      Serial.println("*** END CARD PROCESSING ***\n");
    }
>>>>>>> 3b4a8bb0
  }

  if (pendingBackendRequest) {
    bool success = false;
    if (backend.pollResult(success)) {
      pendingBackendRequest = false;
      now = millis();
      if (success) {
        Serial.println("[SUCCESS] Backend request successful");
        setVisualState(VisualState::BackendSuccess, now);
      } else {
        Serial.println("[ERROR] Backend request failed");
        setVisualState(VisualState::BackendError, now);
      }
    }
  }

  now = millis();
  refreshVisualState(now);
  effects.update(now);
}<|MERGE_RESOLUTION|>--- conflicted
+++ resolved
@@ -469,21 +469,8 @@
   bool isConnected = wifi.isConnected();
   if (isConnected && !wifiPreviouslyConnected) {
     initializeMdns();
-<<<<<<< HEAD
-    setBaseVisualState(VisualState::WifiConnected, now);
-#if ENABLE_DEBUG_ACTIONS
-    debugServer.start();
-#endif
   } else if (!isConnected && wifiPreviouslyConnected) {
     mdnsStarted = false;
-    setBaseVisualState(VisualState::WifiConnecting, now);
-#if ENABLE_DEBUG_ACTIONS
-    debugServer.stop();
-#endif
-=======
-  } else if (!isConnected && wifiPreviouslyConnected) {
-    mdnsStarted = false;
->>>>>>> 3b4a8bb0
   }
   updateWifiVisualState(isConnected, now);
   wifiPreviouslyConnected = isConnected;
@@ -501,9 +488,6 @@
 
   // Try to read a card
   String uid;
-<<<<<<< HEAD
-  bool cardRead = rfid.readCard(uid);
-=======
   bool cardRead = false;
   if (!isCardFlowState(currentVisualState)) {
     cardRead = rfid.readCard(uid);
@@ -512,13 +496,9 @@
   if (cardRead) {
     Serial.println("*** CARD DETECTED ***");
     Serial.printf("Raw UID: %s (length: %d)\n", uid.c_str(), uid.length());
->>>>>>> 3b4a8bb0
 
   if (cardRead) {
     now = millis();
-<<<<<<< HEAD
-    processCardUid(uid, now, false, true);
-=======
     bool isDuplicate = uid == lastUid && (now - lastReadTime) < CARD_DEBOUNCE_MS;
     if (isDuplicate) {
       Serial.printf("[DEBOUNCE] Ignoring repeated read (last read %lu ms ago)\n",
@@ -548,7 +528,6 @@
       }
       Serial.println("*** END CARD PROCESSING ***\n");
     }
->>>>>>> 3b4a8bb0
   }
 
   if (pendingBackendRequest) {
